name: Run ManaCore data pipeline on raw data change

on:
  push:
    branches: [main]
    paths:
      - 'data/raw/**'
  pull_request:
    branches: [main]
    paths:
      - 'data/raw/**'

jobs:
  run-pipeline:
    runs-on: ubuntu-latest

    steps:
      - uses: actions/checkout@v3

      - name: Set up Python 3.11
        uses: actions/setup-python@v4
        with:
          python-version: '3.11'

      - name: Cache pip
        uses: actions/cache@v3
        with:
          path: ~/.cache/pip
          key: ${{ runner.os }}-pip-${{ hashFiles('**/requirements.txt') }}
          restore-keys: |
            ${{ runner.os }}-pip-

      - name: Install dependencies
        run: |
          python -m pip install --upgrade pip
          pip install -r requirements.txt

<<<<<<< HEAD
      - name: Install ManaCore as editable package
        run: |
          pip install -e .

=======
>>>>>>> 55dee4d8
      - name: Run pipeline script
        env:
          PYTHONPATH: ${{ github.workspace }}
        run: |
          export PYTHONPATH="${{ github.workspace }}"
          python services/run_pipeline.py<|MERGE_RESOLUTION|>--- conflicted
+++ resolved
@@ -35,13 +35,10 @@
           python -m pip install --upgrade pip
           pip install -r requirements.txt
 
-<<<<<<< HEAD
       - name: Install ManaCore as editable package
         run: |
           pip install -e .
 
-=======
->>>>>>> 55dee4d8
       - name: Run pipeline script
         env:
           PYTHONPATH: ${{ github.workspace }}
